--- conflicted
+++ resolved
@@ -25,12 +25,8 @@
         "source": "https://github.com/ramsey/uuid"
     },
     "require": {
-<<<<<<< HEAD
-        "php": ">=5.4"
-=======
-        "php": ">=5.3.3",
+        "php": ">=5.4",
         "paragonie/random_compat": "dev-without-openssl"
->>>>>>> dcd7e677
     },
     "require-dev": {
         "moontoast/math": "^1.1",
