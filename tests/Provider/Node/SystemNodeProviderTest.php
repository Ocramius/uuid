--- conflicted
+++ resolved
@@ -244,20 +244,8 @@
         $provider->getNode();
         $provider->getNode();
 
-<<<<<<< HEAD
-        /*/ Assert /*/
-        $this->assertMockFunctions(null, null, ['netstat -ie 2>&1'], [['a'], ['s']]);
-=======
-    public function osCommandDataProvider()
-    {
-        return [
-            'windows' => ['Windows', 'ipconfig /all 2>&1'],
-            'mac' => ['Darwhat', 'ifconfig 2>&1'],
-            'linux' => ['Linux', 'netstat -ie 2>&1'],
-            'freebsd' => ['FreeBSD', 'netstat -i -f link 2>&1'],
-            'anything_else' => ['someotherxyz', 'netstat -ie 2>&1']
-        ];
->>>>>>> a7492800
+        /*/ Assert /*/
+        $this->assertMockFunctions(null, null, ['netstat -ie 2>&1'], [['a'], ['s']]);
     }
 
     /**
@@ -518,6 +506,7 @@
             'windows' => ['Windows', 'ipconfig /all 2>&1'],
             'mac' => ['Darwhat', 'ifconfig 2>&1'],
             'linux' => ['Linux', 'netstat -ie 2>&1'],
+            'freebsd' => ['FreeBSD', 'netstat -i -f link 2>&1'],
             'anything_else' => ['someotherxyz', 'netstat -ie 2>&1'],
             'Linux when `glob` fails' => ['LIN', 'netstat -ie 2>&1'],
         ];
@@ -724,6 +713,13 @@
                    Autoconfiguration Enabled . . . . : Yes
 TXT
                 , '080027B842C6'],
+            'Full output - FreeBSD' => [<<<'TXT'
+                Name    Mtu Network       Address              Ipkts Ierrs Idrop    Opkts Oerrs  Coll
+                em0    1500 <Link#1>      08:00:27:71:a1:00    65514     0     0    42918     0     0
+                em1    1500 <Link#2>      08:00:27:d0:60:a0     1199     0     0      535     0     0
+                lo0   16384 <Link#3>      lo0                      4     0     0        4     0     0
+TXT
+                , '08002771a100'],
 
             /*/ The single line that is relevant /*/
             'Linux  - single line'  => ["\ndocker0   Link encap:Ethernet  HWaddr 01:23:45:67:89:ab\n", '0123456789ab'],
